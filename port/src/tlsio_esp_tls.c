--- conflicted
+++ resolved
@@ -408,11 +408,7 @@
             /* Codes_SRS_TLSIO_30_100: [ As long as the TLS connection is able to provide received data, tlsio_dowork shall repeatedly read this data and call on_bytes_received with the pointer to the buffer containing the data, the number of bytes received, and the on_bytes_received_context. ]*/
             tls_io_instance->on_bytes_received(tls_io_instance->on_bytes_received_context, buffer, rcv_bytes);
             
-<<<<<<< HEAD
-            if (++rcv_count >= MAX_RCV_COUNT)
-=======
             if (++rcv_count > MAX_RCV_COUNT)
->>>>>>> 90716c7b
             {
                 // Read no more than "MAX_RCV_COUNT" times to avoid starvation of other processes.
                 // LogInfo("Skipping further reading to avoid starvation.");
